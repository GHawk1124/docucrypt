--- conflicted
+++ resolved
@@ -1,745 +1,741 @@
-use argon2::{
-    password_hash::{rand_core::OsRng, PasswordHash, PasswordHasher, PasswordVerifier, SaltString},
-    Argon2,
-};
-use axum::{
-    body::Body,
-    extract::{Extension, Json, State},
-    http::{HeaderValue, Method, Request, StatusCode},
-    middleware::{self, Next},
-    response::IntoResponse,
-    routing::{get, post, put},
-    Router,
-};
-use chrono::Utc;
-use jsonwebtoken::{decode, encode, DecodingKey, EncodingKey, Header, Validation};
-use ollama_rs::{generation::completion::request::GenerationRequest, Ollama};
-use rand::Rng;
-use serde::{Deserialize, Serialize};
-use sqlx::{postgres::PgPoolOptions, PgPool, Row};
-use std::net::SocketAddr;
-use std::sync::Arc;
-use tokio::time::{timeout, Duration};
-use tower_http::cors::CorsLayer;
-
-#[derive(Deserialize)]
-struct RegisterRequest {
-    username: String,
-    password: String,
-}
-
-#[derive(Deserialize)]
-struct LoginRequest {
-    username: String,
-    password: String,
-}
-
-#[derive(Serialize)]
-struct AuthResponse {
-    token: String,
-}
-
-#[derive(Debug, Serialize, Deserialize, Clone)]
-struct Claims {
-    sub: String, // username
-    exp: usize,
-}
-
-#[derive(Debug, Deserialize)]
-struct QueryRequest {
-    prompt: String,
-    #[serde(default = "default_model")]
-    model: String,
-    #[serde(default = "default_timeout")]
-    timeout_secs: u64,
-}
-
-#[derive(Debug, Serialize)]
-struct QueryResponse {
-    response: String,
-    model: String,
-    elapsed_ms: u128,
-}
-
-fn default_model() -> String {
-    "deepseek-r1:1.5b".to_string()
-}
-
-fn default_timeout() -> u64 {
-    30
-}
-
-struct AppState {
-    ollama: Ollama,
-}
-
-const JWT_SECRET: &[u8] = b"your-very-secret-key";
-
-#[derive(sqlx::FromRow)]
-struct User {
-    username: String,
-    password_hash: String,
-}
-
-// Registration handler
-#[axum::debug_handler]
-async fn register_handler(
-    Extension(pool): Extension<PgPool>,
-    Json(payload): Json<RegisterRequest>,
-) -> impl IntoResponse {
-    let argon2 = Argon2::default();
-    let salt = SaltString::generate(&mut OsRng);
-    let password_hash = match argon2.hash_password(payload.password.as_bytes(), &salt) {
-        Ok(hash) => hash.to_string(),
-        Err(e) => {
-            eprintln!("Password hashing failed: {}", e);
-            return (StatusCode::INTERNAL_SERVER_ERROR, "Internal error");
-        }
-    };
-
-    let result = sqlx::query("INSERT INTO users (username, password_hash) VALUES ($1, $2)")
-        .bind(payload.username)
-        .bind(password_hash)
-        .execute(&pool)
-        .await;
-
-    match result {
-        Ok(_) => (StatusCode::CREATED, "User registered successfully"),
-        Err(e) => {
-            eprintln!("Database insertion error: {}", e);
-            (StatusCode::INTERNAL_SERVER_ERROR, "Failed to register user")
-        }
-    }
-}
-
-// Login handler
-#[axum::debug_handler]
-async fn login_handler(
-    Extension(pool): Extension<PgPool>,
-    Json(payload): Json<LoginRequest>,
-) -> impl IntoResponse {
-    let user = match sqlx::query_as::<_, User>(
-        "SELECT id, username, password_hash FROM users WHERE username = $1",
-    )
-    .bind(&payload.username)
-    .fetch_one(&pool)
-    .await
-    {
-        Ok(user) => user,
-        Err(e) => {
-            eprintln!("User not found or database error: {}", e);
-            return (StatusCode::UNAUTHORIZED, "Invalid credentials").into_response();
-        }
-    };
-
-    let parsed_hash = match PasswordHash::new(&user.password_hash) {
-        Ok(hash) => hash,
-        Err(e) => {
-            eprintln!("Failed to parse password hash: {}", e);
-            return (StatusCode::INTERNAL_SERVER_ERROR, "Internal error").into_response();
-        }
-    };
-
-    if Argon2::default()
-        .verify_password(payload.password.as_bytes(), &parsed_hash)
-        .is_err()
-    {
-        return (StatusCode::UNAUTHORIZED, "Invalid credentials").into_response();
-    }
-
-    let expiration = Utc::now() + chrono::Duration::hours(24);
-    let claims = Claims {
-        sub: user.username,
-        exp: expiration.timestamp() as usize,
-    };
-
-    let token = match encode(
-        &Header::default(),
-        &claims,
-        &EncodingKey::from_secret(JWT_SECRET),
-    ) {
-        Ok(t) => t,
-        Err(e) => {
-            eprintln!("Token creation error: {}", e);
-            return (StatusCode::INTERNAL_SERVER_ERROR, "Token creation failed").into_response();
-        }
-    };
-
-    let response = AuthResponse { token };
-    (StatusCode::OK, Json(response)).into_response()
-}
-
-// Query handler (protected route)
-// It extracts the JWT claims from the request's extensions.
-async fn query_handler(
-    Extension(claims): Extension<Claims>,
-    State(state): State<Arc<AppState>>,
-    Json(request): Json<QueryRequest>,
-) -> Result<Json<QueryResponse>, (StatusCode, String)> {
-    println!("Authenticated as: {}", claims.sub);
-
-    let start_time = std::time::Instant::now();
-    let generation_request = GenerationRequest::new(request.model.clone(), request.prompt);
-
-    let result = timeout(
-        Duration::from_secs(request.timeout_secs),
-        state.ollama.generate(generation_request),
-    )
-    .await
-    .map_err(|_| (StatusCode::REQUEST_TIMEOUT, "Query timed out".to_string()))?
-    .map_err(|e| {
-        (
-            StatusCode::INTERNAL_SERVER_ERROR,
-            format!("Ollama error: {}", e),
-        )
-    })?;
-
-    let elapsed = start_time.elapsed().as_millis();
-
-    Ok(Json(QueryResponse {
-        response: result.response,
-        model: request.model,
-        elapsed_ms: elapsed,
-    }))
-}
-
-// Health check handler
-async fn health_handler() -> impl IntoResponse {
-    (StatusCode::OK, "Healthy")
-}
-
-/// Middleware that checks for a valid JWT in the Authorization header.
-/// On success, it attaches the extracted `Claims` to the request's extensions.
-async fn jwt_auth_middleware(
-    mut req: Request<Body>,
-    next: Next,
-) -> Result<impl IntoResponse, (StatusCode, String)> {
-    let auth_header = req
-        .headers()
-        .get(axum::http::header::AUTHORIZATION)
-        .ok_or_else(|| {
-            (
-                StatusCode::UNAUTHORIZED,
-                "Missing Authorization header".to_string(),
-            )
-        })?;
-    let auth_str = auth_header.to_str().map_err(|_| {
-        (
-            StatusCode::UNAUTHORIZED,
-            "Invalid Authorization header".to_string(),
-        )
-    })?;
-
-    if !auth_str.starts_with("Bearer ") {
-        return Err((
-            StatusCode::UNAUTHORIZED,
-            "Invalid Authorization scheme".to_string(),
-        ));
-    }
-    let token = auth_str.trim_start_matches("Bearer ").trim();
-
-    let token_data = decode::<Claims>(
-        token,
-        &DecodingKey::from_secret(JWT_SECRET),
-        &Validation::default(),
-    )
-    .map_err(|_| (StatusCode::UNAUTHORIZED, "Invalid token".to_string()))?;
-
-    // Attach claims to request extensions for later extraction.
-    req.extensions_mut().insert(token_data.claims);
-
-    Ok(next.run(req).await)
-}
-
-// Add clearance update handler
-#[derive(Deserialize)]
-struct UpdateUserClearanceRequest {
-    username: String,
-    group_name: String,
-    new_clearance: String,
-}
-
-fn is_valid_clearance(clearance: &str) -> bool {
-    matches!(clearance, "UNCLASSIFIED" | "CUI" | "SECRET" | "TOPSECRET")
-}
-
-#[axum::debug_handler]
-async fn update_user_clearance_handler(
-    Extension(claims): Extension<Claims>,
-    Extension(pool): Extension<PgPool>,
-    Json(payload): Json<UpdateUserClearanceRequest>,
-) -> impl IntoResponse {
-    // Validate clearance level
-    if !is_valid_clearance(&payload.new_clearance) {
-        return (StatusCode::BAD_REQUEST, "Invalid clearance level").into_response();
-    }
-
-    // Check if the requesting user is an admin of this specific group
-    let is_admin = sqlx::query(
-        "SELECT EXISTS (
-            SELECT 1 FROM groups 
-            WHERE id = $1 
-            AND $2 = ANY(admins)
-        )",
-    )
-    .bind(payload.group_name.clone())
-    .bind(&claims.sub)
-    .fetch_one(&pool)
-    .await;
-
-    match is_admin {
-        Ok(row) => {
-            let exists: bool = row.get::<bool, _>("exists");
-            if !exists {
-                return (
-                    StatusCode::FORBIDDEN,
-                    "Not authorized to update clearance level for this group",
-                )
-                    .into_response();
-            }
-        }
-        Err(e) => {
-            eprintln!("Database error checking admin status: {}", e);
-            return (StatusCode::INTERNAL_SERVER_ERROR, "Internal error").into_response();
-        }
-    }
-
-    // Start a transaction
-    let mut tx = match pool.begin().await {
-        Ok(tx) => tx,
-        Err(e) => {
-            eprintln!("Failed to start transaction: {}", e);
-            return (StatusCode::INTERNAL_SERVER_ERROR, "Internal error").into_response();
-        }
-    };
-
-    // Remove from all clearance arrays first
-    let remove_query = "
-        UPDATE groups 
-        SET 
-            unclassified_clearance = array_remove(unclassified_clearance, $1),
-            cui_clearance = array_remove(cui_clearance, $1),
-            secret_clearance = array_remove(secret_clearance, $1),
-            topsecret_clearance = array_remove(topsecret_clearance, $1)
-        WHERE id = $2";
-
-    let result = sqlx::query(remove_query)
-        .bind(&payload.username) // Remove username from all arrays
-        .bind(payload.group_name.clone())
-        .execute(&mut *tx)
-        .await;
-    if let Err(e) = result {
-        eprintln!("Failed to remove from previous clearance levels: {}", e);
-        return (
-            StatusCode::INTERNAL_SERVER_ERROR,
-            "Failed to update clearance",
-        )
-            .into_response();
-    }
-
-    // Add to new clearance array
-    let update_query = match payload.new_clearance.as_str() {
-        "UNCLASSIFIED" => "UPDATE groups SET unclassified_clearance = array_append(unclassified_clearance, $1) WHERE id = $2",
-        "CUI" => "UPDATE groups SET cui_clearance = array_append(cui_clearance, $1) WHERE id = $2",
-        "SECRET" => "UPDATE groups SET secret_clearance = array_append(secret_clearance, $1) WHERE id = $2",
-        "TOPSECRET" => "UPDATE groups SET topsecret_clearance = array_append(topsecret_clearance, $1) WHERE id = $2",
-        _ => return (StatusCode::BAD_REQUEST, "Invalid clearance level").into_response(),
-    };
-
-    let result = sqlx::query(update_query)
-        .bind(&payload.username) // Add username to new clearance array
-        .bind(payload.group_name.clone())
-        .execute(&mut *tx)
-        .await;
-
-    match result {
-        Ok(_) => {
-            // Commit the transaction
-            if let Err(e) = tx.commit().await {
-                eprintln!("Failed to commit transaction: {}", e);
-                return (
-                    StatusCode::INTERNAL_SERVER_ERROR,
-                    "Failed to update clearance",
-                )
-                    .into_response();
-            }
-            (StatusCode::OK, "Clearance updated successfully").into_response()
-        }
-        Err(e) => {
-            eprintln!("Database update error: {}", e);
-            (
-                StatusCode::INTERNAL_SERVER_ERROR,
-                "Failed to update clearance",
-            )
-                .into_response()
-        }
-    }
-}
-
-#[derive(Deserialize)]
-struct AddUserToGroupRequest {
-    username: String,
-    group_name: String,
-}
-
-#[axum::debug_handler]
-async fn add_user_to_group_handler(
-    Extension(claims): Extension<Claims>,
-    Extension(pool): Extension<PgPool>,
-    Json(payload): Json<AddUserToGroupRequest>,
-) -> impl IntoResponse {
-    // Check if the requesting user is an admin of the group
-    let is_admin = sqlx::query(
-        "SELECT EXISTS (
-            SELECT 1 FROM groups 
-            WHERE id = $1 AND $2 = ANY(admins)
-        )",
-    )
-    .bind(payload.group_name.clone())
-    .bind(&claims.sub) // Using username from claims
-    .fetch_one(&pool)
-    .await;
-
-    match is_admin {
-        Ok(row) => {
-            let exists: bool = row.get::<bool, _>("exists");
-            if !exists {
-                return (
-                    StatusCode::FORBIDDEN,
-                    "Not authorized to add users to this group",
-                )
-                    .into_response();
-            }
-        }
-        Err(e) => {
-            eprintln!("Database error checking admin status: {}", e);
-            return (StatusCode::INTERNAL_SERVER_ERROR, "Internal error").into_response();
-        }
-    }
-
-    // Start a transaction
-    let mut tx = match pool.begin().await {
-        Ok(tx) => tx,
-        Err(e) => {
-            eprintln!("Failed to start transaction: {}", e);
-            return (StatusCode::INTERNAL_SERVER_ERROR, "Internal error").into_response();
-        }
-    };
-
-    // Add the user to the group's group_names array
-    let result = sqlx::query(
-        "UPDATE users 
-         SET group_names = array_append(group_names, $1) 
-         WHERE username = $2 
-         AND NOT ($1 = ANY(group_names))", // Prevent duplicate group_names
-    )
-    .bind(payload.group_name.clone())
-    .bind(&payload.username)
-    .execute(&mut *tx)
-    .await;
-
-    if let Err(e) = result {
-        eprintln!("Database error updating user's group_names: {}", e);
-        return (
-            StatusCode::INTERNAL_SERVER_ERROR,
-            "Failed to add user to group",
-        )
-            .into_response();
-    }
-
-    // Add the user to the unclassified clearance array by default
-    let result = sqlx::query(
-        "UPDATE groups 
-         SET unclassified_clearance = array_append(unclassified_clearance, $1) 
-         WHERE group_name = $2 
-         AND NOT ($1 = ANY(unclassified_clearance))", // Prevent duplicate entries
-    )
-    .bind(&payload.username)
-    .bind(payload.group_name.clone())
-    .execute(&mut *tx)
-    .await;
-
-    match result {
-        Ok(_) => {
-            // Commit the transaction
-            if let Err(e) = tx.commit().await {
-                eprintln!("Failed to commit transaction: {}", e);
-                return (
-                    StatusCode::INTERNAL_SERVER_ERROR,
-                    "Failed to add user to group",
-                )
-                    .into_response();
-            }
-            (StatusCode::OK, "User added to group successfully").into_response()
-        }
-        Err(e) => {
-            eprintln!(
-                "Database error adding user to unclassified clearance: {}",
-                e
-            );
-            (
-                StatusCode::INTERNAL_SERVER_ERROR,
-                "Failed to add user to group",
-            )
-                .into_response()
-        }
-    }
-}
-
-#[derive(Deserialize)]
-struct UpdateAdminRequest {
-    username: String,
-    group_name: String,
-}
-
-#[axum::debug_handler]
-async fn promote_to_admin_handler(
-    Extension(claims): Extension<Claims>,
-    Extension(pool): Extension<PgPool>,
-    Json(payload): Json<UpdateAdminRequest>,
-) -> impl IntoResponse {
-    // First check if the requesting user is already an admin of the group
-    let is_admin = sqlx::query(
-        "SELECT EXISTS (
-            SELECT 1 FROM groups 
-            WHERE id = $1 AND $2 = ANY(admins)
-        )",
-    )
-    .bind(payload.group_name.clone())
-    .bind(&claims.sub) // Using username from claims
-    .fetch_one(&pool)
-    .await;
-
-    match is_admin {
-        Ok(row) => {
-            let exists: bool = row.get::<bool, _>("exists");
-            if !exists {
-                return (
-                    StatusCode::FORBIDDEN,
-                    "Not authorized to modify admin status",
-                )
-                    .into_response();
-            }
-        }
-        Err(e) => {
-            eprintln!("Database error checking admin status: {}", e);
-            return (StatusCode::INTERNAL_SERVER_ERROR, "Internal error").into_response();
-        }
-    }
-
-    // Check if user is already an admin
-    let already_admin = sqlx::query(
-        "SELECT EXISTS (
-            SELECT 1 FROM groups 
-            WHERE id = $1 AND $2 = ANY(admins)
-        )",
-    )
-    .bind(payload.group_name.clone())
-    .bind(&payload.username) // Using username from request
-    .fetch_one(&pool)
-    .await;
-
-    match already_admin {
-        Ok(row) => {
-            let exists: bool = row.get::<bool, _>("exists");
-            if exists {
-                return (StatusCode::BAD_REQUEST, "User is already an admin").into_response();
-            }
-        }
-        Err(e) => {
-            eprintln!("Database error checking existing admin status: {}", e);
-            return (StatusCode::INTERNAL_SERVER_ERROR, "Internal error").into_response();
-        }
-    }
-
-    // Check if user is a member of the group
-    let is_member = sqlx::query(
-        "SELECT EXISTS (
-            SELECT 1 FROM users 
-            WHERE username = $1 
-            AND $2 = ANY(group_names)
-        )",
-    )
-    .bind(&payload.username)
-    .bind(payload.group_name.clone())
-    .fetch_one(&pool)
-    .await;
-
-    match is_member {
-        Ok(row) => {
-            let exists: bool = row.get::<bool, _>("exists");
-            if !exists {
-                return (
-                    StatusCode::BAD_REQUEST,
-                    "User must be a member of the group to become an admin",
-                )
-                    .into_response();
-            }
-        }
-        Err(e) => {
-            eprintln!("Database error checking group membership: {}", e);
-            return (StatusCode::INTERNAL_SERVER_ERROR, "Internal error").into_response();
-        }
-    }
-
-    // Add the user to the admins array
-    let result = sqlx::query(
-        "UPDATE groups 
-         SET admins = array_append(admins, $1) 
-         WHERE id = $2",
-    )
-    .bind(&payload.username) // Using username
-    .bind(payload.group_name.clone())
-    .execute(&pool)
-    .await;
-
-    match result {
-        Ok(_) => (StatusCode::OK, "User promoted to admin successfully").into_response(),
-        Err(e) => {
-            eprintln!("Database update error: {}", e);
-            (
-                StatusCode::INTERNAL_SERVER_ERROR,
-                "Failed to promote user to admin",
-            )
-                .into_response()
-        }
-    }
-}
-
-// Modified group creation to set creator as admin
-#[derive(Deserialize)]
-struct CreateGroupRequest {
-    group_name: String,
-    password: String,
-    tags: Vec<String>,
-}
-
-#[axum::debug_handler]
-async fn create_group_handler(
-    Extension(claims): Extension<Claims>,
-    Extension(pool): Extension<PgPool>,
-    Json(payload): Json<CreateGroupRequest>,
-) -> impl IntoResponse {
-    let argon2 = Argon2::default();
-<<<<<<< HEAD
-    let salt = SaltString::from_b64("dGVzdHRlc3R0ZXN0dGVzdA").unwrap();
-=======
-    let salt = SaltString::from_b64("2vALiQs5Uh92w9pq0hssKZZbjZvOO1U4").unwrap();
->>>>>>> 4882aaa3
-    // let salt = SaltString::generate(&mut OsRng);
-    let password_hash = match argon2.hash_password(payload.password.as_bytes(), &salt) {
-        Ok(hash) => hash.to_string(),
-        Err(e) => {
-            eprintln!("Password hashing failed: {}", e);
-            return (StatusCode::INTERNAL_SERVER_ERROR, "Internal error").into_response();
-        }
-    };
-
-    let mut tx = match pool.begin().await {
-        Ok(tx) => tx,
-        Err(e) => {
-            eprintln!("Failed to start transaction: {}", e);
-            return (StatusCode::INTERNAL_SERVER_ERROR, "Internal error").into_response();
-        }
-    };
-
-    // Randomly generate AES key (AES-256 key is 64 bytes) as vec of u8s
-    let aes_key = rand::rng().random_range(0..u64::MAX).to_le_bytes();
-
-    // Create group and set creator as admin
-    let result: Result<sqlx::postgres::PgQueryResult, sqlx::Error> = sqlx::query(
-        "INSERT INTO groups (group_name, password_hash, aes_key, tags, admins) 
-         VALUES ($1, $2, $3, $4, ARRAY[$5])",
-    )
-    .bind(payload.group_name.clone())
-    .bind(password_hash)
-    .bind(aes_key)
-    .bind(payload.tags)
-    .bind(claims.sub.clone()) // Add creator as first admin
-    .execute(&mut *tx)
-    .await;
-
-    if let Err(e) = result {
-        eprintln!("Database insertion error: {}", e);
-        return (StatusCode::INTERNAL_SERVER_ERROR, "Failed to create group").into_response();
-    }
-
-    // Add group to creator's group_names
-    let result = sqlx::query(
-        "UPDATE users 
-         SET group_names = array_append(group_names, $1) 
-         WHERE username = $2",
-    )
-    .bind(payload.group_name.clone())
-    .bind(claims.sub.clone())
-    .execute(&mut *tx)
-    .await;
-
-    match result {
-        Ok(_) => {
-            if let Err(e) = tx.commit().await {
-                eprintln!("Failed to commit transaction: {}", e);
-                return (StatusCode::INTERNAL_SERVER_ERROR, "Failed to create group")
-                    .into_response();
-            }
-            (StatusCode::CREATED, "Group created successfully").into_response()
-        }
-        Err(e) => {
-            eprintln!("Database update error: {}", e);
-            (StatusCode::INTERNAL_SERVER_ERROR, "Failed to create group").into_response()
-        }
-    }
-}
-
-#[tokio::main]
-async fn main() {
-    // Initialize Ollama client pointing to the container.
-    let ollama = Ollama::new("http://ollama".to_string(), 11434);
-    let shared_state = Arc::new(AppState { ollama });
-
-    let database_url = std::env::var("DATABASE_URL").expect("DATABASE_URL must be set");
-    let pool = PgPoolOptions::new()
-        .max_connections(5)
-        .connect(&database_url)
-        .await
-        .expect("Failed to create pool");
-
-    let cors = CorsLayer::new()
-        .allow_origin("http://localhost:3000".parse::<HeaderValue>().unwrap())
-        .allow_methods([Method::GET, Method::POST, Method::PATCH, Method::DELETE])
-        .allow_credentials(true)
-        .allow_headers([
-            axum::http::header::AUTHORIZATION,
-            axum::http::header::ACCEPT,
-            axum::http::header::CONTENT_TYPE,
-        ]);
-
-    // Apply JWT middleware only to the protected routes.
-    let protected_routes = Router::new()
-        .route("/query", post(query_handler))
-        .route("/users/clearance", put(update_user_clearance_handler))
-        .route("/groups/users", post(add_user_to_group_handler))
-        .route("/groups/admins", post(promote_to_admin_handler))
-        .route("/groups", post(create_group_handler))
-        .layer(middleware::from_fn(jwt_auth_middleware));
-
-    // Build the main router.
-    let app = Router::new()
-        .merge(protected_routes)
-        .route("/health", get(health_handler))
-        .route("/register", post(register_handler))
-        .route("/login", post(login_handler))
-        .layer(Extension(pool))
-        .with_state(shared_state)
-        .layer(cors);
-
-    let addr = SocketAddr::from(([0, 0, 0, 0], 3000));
-    let listener = tokio::net::TcpListener::bind(&addr)
-        .await
-        .expect("Failed to bind port 3000");
-
-    println!("Server running on http://localhost:3000");
-    axum::serve(listener, app)
-        .await
-        .expect("Server failed to start");
-}
+use argon2::{
+    password_hash::{rand_core::OsRng, PasswordHash, PasswordHasher, PasswordVerifier, SaltString},
+    Argon2,
+};
+use axum::{
+    body::Body,
+    extract::{Extension, Json, State},
+    http::{HeaderValue, Method, Request, StatusCode},
+    middleware::{self, Next},
+    response::IntoResponse,
+    routing::{get, post, put},
+    Router,
+};
+use chrono::Utc;
+use jsonwebtoken::{decode, encode, DecodingKey, EncodingKey, Header, Validation};
+use ollama_rs::{generation::completion::request::GenerationRequest, Ollama};
+use rand::Rng;
+use serde::{Deserialize, Serialize};
+use sqlx::{postgres::PgPoolOptions, PgPool, Row};
+use std::net::SocketAddr;
+use std::sync::Arc;
+use tokio::time::{timeout, Duration};
+use tower_http::cors::CorsLayer;
+
+#[derive(Deserialize)]
+struct RegisterRequest {
+    username: String,
+    password: String,
+}
+
+#[derive(Deserialize)]
+struct LoginRequest {
+    username: String,
+    password: String,
+}
+
+#[derive(Serialize)]
+struct AuthResponse {
+    token: String,
+}
+
+#[derive(Debug, Serialize, Deserialize, Clone)]
+struct Claims {
+    sub: String, // username
+    exp: usize,
+}
+
+#[derive(Debug, Deserialize)]
+struct QueryRequest {
+    prompt: String,
+    #[serde(default = "default_model")]
+    model: String,
+    #[serde(default = "default_timeout")]
+    timeout_secs: u64,
+}
+
+#[derive(Debug, Serialize)]
+struct QueryResponse {
+    response: String,
+    model: String,
+    elapsed_ms: u128,
+}
+
+fn default_model() -> String {
+    "deepseek-r1:1.5b".to_string()
+}
+
+fn default_timeout() -> u64 {
+    30
+}
+
+struct AppState {
+    ollama: Ollama,
+}
+
+const JWT_SECRET: &[u8] = b"your-very-secret-key";
+
+#[derive(sqlx::FromRow)]
+struct User {
+    username: String,
+    password_hash: String,
+}
+
+// Registration handler
+#[axum::debug_handler]
+async fn register_handler(
+    Extension(pool): Extension<PgPool>,
+    Json(payload): Json<RegisterRequest>,
+) -> impl IntoResponse {
+    let argon2 = Argon2::default();
+    let salt = SaltString::generate(&mut OsRng);
+    let password_hash = match argon2.hash_password(payload.password.as_bytes(), &salt) {
+        Ok(hash) => hash.to_string(),
+        Err(e) => {
+            eprintln!("Password hashing failed: {}", e);
+            return (StatusCode::INTERNAL_SERVER_ERROR, "Internal error");
+        }
+    };
+
+    let result = sqlx::query("INSERT INTO users (username, password_hash) VALUES ($1, $2)")
+        .bind(payload.username)
+        .bind(password_hash)
+        .execute(&pool)
+        .await;
+
+    match result {
+        Ok(_) => (StatusCode::CREATED, "User registered successfully"),
+        Err(e) => {
+            eprintln!("Database insertion error: {}", e);
+            (StatusCode::INTERNAL_SERVER_ERROR, "Failed to register user")
+        }
+    }
+}
+
+// Login handler
+#[axum::debug_handler]
+async fn login_handler(
+    Extension(pool): Extension<PgPool>,
+    Json(payload): Json<LoginRequest>,
+) -> impl IntoResponse {
+    let user = match sqlx::query_as::<_, User>(
+        "SELECT id, username, password_hash FROM users WHERE username = $1",
+    )
+    .bind(&payload.username)
+    .fetch_one(&pool)
+    .await
+    {
+        Ok(user) => user,
+        Err(e) => {
+            eprintln!("User not found or database error: {}", e);
+            return (StatusCode::UNAUTHORIZED, "Invalid credentials").into_response();
+        }
+    };
+
+    let parsed_hash = match PasswordHash::new(&user.password_hash) {
+        Ok(hash) => hash,
+        Err(e) => {
+            eprintln!("Failed to parse password hash: {}", e);
+            return (StatusCode::INTERNAL_SERVER_ERROR, "Internal error").into_response();
+        }
+    };
+
+    if Argon2::default()
+        .verify_password(payload.password.as_bytes(), &parsed_hash)
+        .is_err()
+    {
+        return (StatusCode::UNAUTHORIZED, "Invalid credentials").into_response();
+    }
+
+    let expiration = Utc::now() + chrono::Duration::hours(24);
+    let claims = Claims {
+        sub: user.username,
+        exp: expiration.timestamp() as usize,
+    };
+
+    let token = match encode(
+        &Header::default(),
+        &claims,
+        &EncodingKey::from_secret(JWT_SECRET),
+    ) {
+        Ok(t) => t,
+        Err(e) => {
+            eprintln!("Token creation error: {}", e);
+            return (StatusCode::INTERNAL_SERVER_ERROR, "Token creation failed").into_response();
+        }
+    };
+
+    let response = AuthResponse { token };
+    (StatusCode::OK, Json(response)).into_response()
+}
+
+// Query handler (protected route)
+// It extracts the JWT claims from the request's extensions.
+async fn query_handler(
+    Extension(claims): Extension<Claims>,
+    State(state): State<Arc<AppState>>,
+    Json(request): Json<QueryRequest>,
+) -> Result<Json<QueryResponse>, (StatusCode, String)> {
+    println!("Authenticated as: {}", claims.sub);
+
+    let start_time = std::time::Instant::now();
+    let generation_request = GenerationRequest::new(request.model.clone(), request.prompt);
+
+    let result = timeout(
+        Duration::from_secs(request.timeout_secs),
+        state.ollama.generate(generation_request),
+    )
+    .await
+    .map_err(|_| (StatusCode::REQUEST_TIMEOUT, "Query timed out".to_string()))?
+    .map_err(|e| {
+        (
+            StatusCode::INTERNAL_SERVER_ERROR,
+            format!("Ollama error: {}", e),
+        )
+    })?;
+
+    let elapsed = start_time.elapsed().as_millis();
+
+    Ok(Json(QueryResponse {
+        response: result.response,
+        model: request.model,
+        elapsed_ms: elapsed,
+    }))
+}
+
+// Health check handler
+async fn health_handler() -> impl IntoResponse {
+    (StatusCode::OK, "Healthy")
+}
+
+/// Middleware that checks for a valid JWT in the Authorization header.
+/// On success, it attaches the extracted `Claims` to the request's extensions.
+async fn jwt_auth_middleware(
+    mut req: Request<Body>,
+    next: Next,
+) -> Result<impl IntoResponse, (StatusCode, String)> {
+    let auth_header = req
+        .headers()
+        .get(axum::http::header::AUTHORIZATION)
+        .ok_or_else(|| {
+            (
+                StatusCode::UNAUTHORIZED,
+                "Missing Authorization header".to_string(),
+            )
+        })?;
+    let auth_str = auth_header.to_str().map_err(|_| {
+        (
+            StatusCode::UNAUTHORIZED,
+            "Invalid Authorization header".to_string(),
+        )
+    })?;
+
+    if !auth_str.starts_with("Bearer ") {
+        return Err((
+            StatusCode::UNAUTHORIZED,
+            "Invalid Authorization scheme".to_string(),
+        ));
+    }
+    let token = auth_str.trim_start_matches("Bearer ").trim();
+
+    let token_data = decode::<Claims>(
+        token,
+        &DecodingKey::from_secret(JWT_SECRET),
+        &Validation::default(),
+    )
+    .map_err(|_| (StatusCode::UNAUTHORIZED, "Invalid token".to_string()))?;
+
+    // Attach claims to request extensions for later extraction.
+    req.extensions_mut().insert(token_data.claims);
+
+    Ok(next.run(req).await)
+}
+
+// Add clearance update handler
+#[derive(Deserialize)]
+struct UpdateUserClearanceRequest {
+    username: String,
+    group_name: String,
+    new_clearance: String,
+}
+
+fn is_valid_clearance(clearance: &str) -> bool {
+    matches!(clearance, "UNCLASSIFIED" | "CUI" | "SECRET" | "TOPSECRET")
+}
+
+#[axum::debug_handler]
+async fn update_user_clearance_handler(
+    Extension(claims): Extension<Claims>,
+    Extension(pool): Extension<PgPool>,
+    Json(payload): Json<UpdateUserClearanceRequest>,
+) -> impl IntoResponse {
+    // Validate clearance level
+    if !is_valid_clearance(&payload.new_clearance) {
+        return (StatusCode::BAD_REQUEST, "Invalid clearance level").into_response();
+    }
+
+    // Check if the requesting user is an admin of this specific group
+    let is_admin = sqlx::query(
+        "SELECT EXISTS (
+            SELECT 1 FROM groups 
+            WHERE id = $1 
+            AND $2 = ANY(admins)
+        )",
+    )
+    .bind(payload.group_name.clone())
+    .bind(&claims.sub)
+    .fetch_one(&pool)
+    .await;
+
+    match is_admin {
+        Ok(row) => {
+            let exists: bool = row.get::<bool, _>("exists");
+            if !exists {
+                return (
+                    StatusCode::FORBIDDEN,
+                    "Not authorized to update clearance level for this group",
+                )
+                    .into_response();
+            }
+        }
+        Err(e) => {
+            eprintln!("Database error checking admin status: {}", e);
+            return (StatusCode::INTERNAL_SERVER_ERROR, "Internal error").into_response();
+        }
+    }
+
+    // Start a transaction
+    let mut tx = match pool.begin().await {
+        Ok(tx) => tx,
+        Err(e) => {
+            eprintln!("Failed to start transaction: {}", e);
+            return (StatusCode::INTERNAL_SERVER_ERROR, "Internal error").into_response();
+        }
+    };
+
+    // Remove from all clearance arrays first
+    let remove_query = "
+        UPDATE groups 
+        SET 
+            unclassified_clearance = array_remove(unclassified_clearance, $1),
+            cui_clearance = array_remove(cui_clearance, $1),
+            secret_clearance = array_remove(secret_clearance, $1),
+            topsecret_clearance = array_remove(topsecret_clearance, $1)
+        WHERE id = $2";
+
+    let result = sqlx::query(remove_query)
+        .bind(&payload.username) // Remove username from all arrays
+        .bind(payload.group_name.clone())
+        .execute(&mut *tx)
+        .await;
+    if let Err(e) = result {
+        eprintln!("Failed to remove from previous clearance levels: {}", e);
+        return (
+            StatusCode::INTERNAL_SERVER_ERROR,
+            "Failed to update clearance",
+        )
+            .into_response();
+    }
+
+    // Add to new clearance array
+    let update_query = match payload.new_clearance.as_str() {
+        "UNCLASSIFIED" => "UPDATE groups SET unclassified_clearance = array_append(unclassified_clearance, $1) WHERE id = $2",
+        "CUI" => "UPDATE groups SET cui_clearance = array_append(cui_clearance, $1) WHERE id = $2",
+        "SECRET" => "UPDATE groups SET secret_clearance = array_append(secret_clearance, $1) WHERE id = $2",
+        "TOPSECRET" => "UPDATE groups SET topsecret_clearance = array_append(topsecret_clearance, $1) WHERE id = $2",
+        _ => return (StatusCode::BAD_REQUEST, "Invalid clearance level").into_response(),
+    };
+
+    let result = sqlx::query(update_query)
+        .bind(&payload.username) // Add username to new clearance array
+        .bind(payload.group_name.clone())
+        .execute(&mut *tx)
+        .await;
+
+    match result {
+        Ok(_) => {
+            // Commit the transaction
+            if let Err(e) = tx.commit().await {
+                eprintln!("Failed to commit transaction: {}", e);
+                return (
+                    StatusCode::INTERNAL_SERVER_ERROR,
+                    "Failed to update clearance",
+                )
+                    .into_response();
+            }
+            (StatusCode::OK, "Clearance updated successfully").into_response()
+        }
+        Err(e) => {
+            eprintln!("Database update error: {}", e);
+            (
+                StatusCode::INTERNAL_SERVER_ERROR,
+                "Failed to update clearance",
+            )
+                .into_response()
+        }
+    }
+}
+
+#[derive(Deserialize)]
+struct AddUserToGroupRequest {
+    username: String,
+    group_name: String,
+}
+
+#[axum::debug_handler]
+async fn add_user_to_group_handler(
+    Extension(claims): Extension<Claims>,
+    Extension(pool): Extension<PgPool>,
+    Json(payload): Json<AddUserToGroupRequest>,
+) -> impl IntoResponse {
+    // Check if the requesting user is an admin of the group
+    let is_admin = sqlx::query(
+        "SELECT EXISTS (
+            SELECT 1 FROM groups 
+            WHERE id = $1 AND $2 = ANY(admins)
+        )",
+    )
+    .bind(payload.group_name.clone())
+    .bind(&claims.sub) // Using username from claims
+    .fetch_one(&pool)
+    .await;
+
+    match is_admin {
+        Ok(row) => {
+            let exists: bool = row.get::<bool, _>("exists");
+            if !exists {
+                return (
+                    StatusCode::FORBIDDEN,
+                    "Not authorized to add users to this group",
+                )
+                    .into_response();
+            }
+        }
+        Err(e) => {
+            eprintln!("Database error checking admin status: {}", e);
+            return (StatusCode::INTERNAL_SERVER_ERROR, "Internal error").into_response();
+        }
+    }
+
+    // Start a transaction
+    let mut tx = match pool.begin().await {
+        Ok(tx) => tx,
+        Err(e) => {
+            eprintln!("Failed to start transaction: {}", e);
+            return (StatusCode::INTERNAL_SERVER_ERROR, "Internal error").into_response();
+        }
+    };
+
+    // Add the user to the group's group_names array
+    let result = sqlx::query(
+        "UPDATE users 
+         SET group_names = array_append(group_names, $1) 
+         WHERE username = $2 
+         AND NOT ($1 = ANY(group_names))", // Prevent duplicate group_names
+    )
+    .bind(payload.group_name.clone())
+    .bind(&payload.username)
+    .execute(&mut *tx)
+    .await;
+
+    if let Err(e) = result {
+        eprintln!("Database error updating user's group_names: {}", e);
+        return (
+            StatusCode::INTERNAL_SERVER_ERROR,
+            "Failed to add user to group",
+        )
+            .into_response();
+    }
+
+    // Add the user to the unclassified clearance array by default
+    let result = sqlx::query(
+        "UPDATE groups 
+         SET unclassified_clearance = array_append(unclassified_clearance, $1) 
+         WHERE group_name = $2 
+         AND NOT ($1 = ANY(unclassified_clearance))", // Prevent duplicate entries
+    )
+    .bind(&payload.username)
+    .bind(payload.group_name.clone())
+    .execute(&mut *tx)
+    .await;
+
+    match result {
+        Ok(_) => {
+            // Commit the transaction
+            if let Err(e) = tx.commit().await {
+                eprintln!("Failed to commit transaction: {}", e);
+                return (
+                    StatusCode::INTERNAL_SERVER_ERROR,
+                    "Failed to add user to group",
+                )
+                    .into_response();
+            }
+            (StatusCode::OK, "User added to group successfully").into_response()
+        }
+        Err(e) => {
+            eprintln!(
+                "Database error adding user to unclassified clearance: {}",
+                e
+            );
+            (
+                StatusCode::INTERNAL_SERVER_ERROR,
+                "Failed to add user to group",
+            )
+                .into_response()
+        }
+    }
+}
+
+#[derive(Deserialize)]
+struct UpdateAdminRequest {
+    username: String,
+    group_name: String,
+}
+
+#[axum::debug_handler]
+async fn promote_to_admin_handler(
+    Extension(claims): Extension<Claims>,
+    Extension(pool): Extension<PgPool>,
+    Json(payload): Json<UpdateAdminRequest>,
+) -> impl IntoResponse {
+    // First check if the requesting user is already an admin of the group
+    let is_admin = sqlx::query(
+        "SELECT EXISTS (
+            SELECT 1 FROM groups 
+            WHERE id = $1 AND $2 = ANY(admins)
+        )",
+    )
+    .bind(payload.group_name.clone())
+    .bind(&claims.sub) // Using username from claims
+    .fetch_one(&pool)
+    .await;
+
+    match is_admin {
+        Ok(row) => {
+            let exists: bool = row.get::<bool, _>("exists");
+            if !exists {
+                return (
+                    StatusCode::FORBIDDEN,
+                    "Not authorized to modify admin status",
+                )
+                    .into_response();
+            }
+        }
+        Err(e) => {
+            eprintln!("Database error checking admin status: {}", e);
+            return (StatusCode::INTERNAL_SERVER_ERROR, "Internal error").into_response();
+        }
+    }
+
+    // Check if user is already an admin
+    let already_admin = sqlx::query(
+        "SELECT EXISTS (
+            SELECT 1 FROM groups 
+            WHERE id = $1 AND $2 = ANY(admins)
+        )",
+    )
+    .bind(payload.group_name.clone())
+    .bind(&payload.username) // Using username from request
+    .fetch_one(&pool)
+    .await;
+
+    match already_admin {
+        Ok(row) => {
+            let exists: bool = row.get::<bool, _>("exists");
+            if exists {
+                return (StatusCode::BAD_REQUEST, "User is already an admin").into_response();
+            }
+        }
+        Err(e) => {
+            eprintln!("Database error checking existing admin status: {}", e);
+            return (StatusCode::INTERNAL_SERVER_ERROR, "Internal error").into_response();
+        }
+    }
+
+    // Check if user is a member of the group
+    let is_member = sqlx::query(
+        "SELECT EXISTS (
+            SELECT 1 FROM users 
+            WHERE username = $1 
+            AND $2 = ANY(group_names)
+        )",
+    )
+    .bind(&payload.username)
+    .bind(payload.group_name.clone())
+    .fetch_one(&pool)
+    .await;
+
+    match is_member {
+        Ok(row) => {
+            let exists: bool = row.get::<bool, _>("exists");
+            if !exists {
+                return (
+                    StatusCode::BAD_REQUEST,
+                    "User must be a member of the group to become an admin",
+                )
+                    .into_response();
+            }
+        }
+        Err(e) => {
+            eprintln!("Database error checking group membership: {}", e);
+            return (StatusCode::INTERNAL_SERVER_ERROR, "Internal error").into_response();
+        }
+    }
+
+    // Add the user to the admins array
+    let result = sqlx::query(
+        "UPDATE groups 
+         SET admins = array_append(admins, $1) 
+         WHERE id = $2",
+    )
+    .bind(&payload.username) // Using username
+    .bind(payload.group_name.clone())
+    .execute(&pool)
+    .await;
+
+    match result {
+        Ok(_) => (StatusCode::OK, "User promoted to admin successfully").into_response(),
+        Err(e) => {
+            eprintln!("Database update error: {}", e);
+            (
+                StatusCode::INTERNAL_SERVER_ERROR,
+                "Failed to promote user to admin",
+            )
+                .into_response()
+        }
+    }
+}
+
+// Modified group creation to set creator as admin
+#[derive(Deserialize)]
+struct CreateGroupRequest {
+    group_name: String,
+    password: String,
+    tags: Vec<String>,
+}
+
+#[axum::debug_handler]
+async fn create_group_handler(
+    Extension(claims): Extension<Claims>,
+    Extension(pool): Extension<PgPool>,
+    Json(payload): Json<CreateGroupRequest>,
+) -> impl IntoResponse {
+    let argon2 = Argon2::default();
+    let salt = SaltString::from_b64("dGVzdHRlc3R0ZXN0dGVzdA").unwrap();
+    // let salt = SaltString::generate(&mut OsRng);
+    let password_hash = match argon2.hash_password(payload.password.as_bytes(), &salt) {
+        Ok(hash) => hash.to_string(),
+        Err(e) => {
+            eprintln!("Password hashing failed: {}", e);
+            return (StatusCode::INTERNAL_SERVER_ERROR, "Internal error").into_response();
+        }
+    };
+
+    let mut tx = match pool.begin().await {
+        Ok(tx) => tx,
+        Err(e) => {
+            eprintln!("Failed to start transaction: {}", e);
+            return (StatusCode::INTERNAL_SERVER_ERROR, "Internal error").into_response();
+        }
+    };
+
+    // Randomly generate AES key (AES-256 key is 64 bytes) as vec of u8s
+    let aes_key = rand::rng().random_range(0..u64::MAX).to_le_bytes();
+
+    // Create group and set creator as admin
+    let result: Result<sqlx::postgres::PgQueryResult, sqlx::Error> = sqlx::query(
+        "INSERT INTO groups (group_name, password_hash, aes_key, tags, admins) 
+         VALUES ($1, $2, $3, $4, ARRAY[$5])",
+    )
+    .bind(payload.group_name.clone())
+    .bind(password_hash)
+    .bind(aes_key)
+    .bind(payload.tags)
+    .bind(claims.sub.clone()) // Add creator as first admin
+    .execute(&mut *tx)
+    .await;
+
+    if let Err(e) = result {
+        eprintln!("Database insertion error: {}", e);
+        return (StatusCode::INTERNAL_SERVER_ERROR, "Failed to create group").into_response();
+    }
+
+    // Add group to creator's group_names
+    let result = sqlx::query(
+        "UPDATE users 
+         SET group_names = array_append(group_names, $1) 
+         WHERE username = $2",
+    )
+    .bind(payload.group_name.clone())
+    .bind(claims.sub.clone())
+    .execute(&mut *tx)
+    .await;
+
+    match result {
+        Ok(_) => {
+            if let Err(e) = tx.commit().await {
+                eprintln!("Failed to commit transaction: {}", e);
+                return (StatusCode::INTERNAL_SERVER_ERROR, "Failed to create group")
+                    .into_response();
+            }
+            (StatusCode::CREATED, "Group created successfully").into_response()
+        }
+        Err(e) => {
+            eprintln!("Database update error: {}", e);
+            (StatusCode::INTERNAL_SERVER_ERROR, "Failed to create group").into_response()
+        }
+    }
+}
+
+#[tokio::main]
+async fn main() {
+    // Initialize Ollama client pointing to the container.
+    let ollama = Ollama::new("http://ollama".to_string(), 11434);
+    let shared_state = Arc::new(AppState { ollama });
+
+    let database_url = std::env::var("DATABASE_URL").expect("DATABASE_URL must be set");
+    let pool = PgPoolOptions::new()
+        .max_connections(5)
+        .connect(&database_url)
+        .await
+        .expect("Failed to create pool");
+
+    let cors = CorsLayer::new()
+        .allow_origin("http://localhost:3000".parse::<HeaderValue>().unwrap())
+        .allow_methods([Method::GET, Method::POST, Method::PATCH, Method::DELETE])
+        .allow_credentials(true)
+        .allow_headers([
+            axum::http::header::AUTHORIZATION,
+            axum::http::header::ACCEPT,
+            axum::http::header::CONTENT_TYPE,
+        ]);
+
+    // Apply JWT middleware only to the protected routes.
+    let protected_routes = Router::new()
+        .route("/query", post(query_handler))
+        .route("/users/clearance", put(update_user_clearance_handler))
+        .route("/groups/users", post(add_user_to_group_handler))
+        .route("/groups/admins", post(promote_to_admin_handler))
+        .route("/groups", post(create_group_handler))
+        .layer(middleware::from_fn(jwt_auth_middleware));
+
+    // Build the main router.
+    let app = Router::new()
+        .merge(protected_routes)
+        .route("/health", get(health_handler))
+        .route("/register", post(register_handler))
+        .route("/login", post(login_handler))
+        .layer(Extension(pool))
+        .with_state(shared_state)
+        .layer(cors);
+
+    let addr = SocketAddr::from(([0, 0, 0, 0], 3000));
+    let listener = tokio::net::TcpListener::bind(&addr)
+        .await
+        .expect("Failed to bind port 3000");
+
+    println!("Server running on http://localhost:3000");
+    axum::serve(listener, app)
+        .await
+        .expect("Server failed to start");
+}